--- conflicted
+++ resolved
@@ -15,10 +15,6 @@
 
 [project.optional-dependencies]
 dev = [
-<<<<<<< HEAD
-    "ruff==0.0.282",
-    "qutip>=4.7.0",
-=======
     "pytest>=6",
     "pytest-cov>=2.10.1",
     "pytest-json-report>=1.3",
@@ -29,7 +25,6 @@
     "wheel",
     "build",
     "qutip",
->>>>>>> 595518b9
 ]
 
 [tool.hatch.build]
